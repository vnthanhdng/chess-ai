"""Chess agents module."""
from .base_agent import BaseAgent, RandomAgent, SimpleAgent
from .human_agent import HumanAgent
from .search_agent import SearchAgent, MinimaxAgent, AlphaBetaAgent, ExpectimaxAgent
from .learning_agent import ReinforcementAgent
from .valueIteration_agent import ValueIterationAgent
from .qlearning_agent import QLearningAgent

__all__ = [
    'BaseAgent',
    'HumanAgent',
    'SearchAgent',
    'MinimaxAgent',
    'AlphaBetaAgent',
    'ExpectimaxAgent',
<<<<<<< HEAD
=======
    'RandomAgent',
    'SimpleAgent',
>>>>>>> 7fe27626
    'ValueIterationAgent',
    'ReinforcementAgent',
    'QLearningAgent'
]<|MERGE_RESOLUTION|>--- conflicted
+++ resolved
@@ -13,11 +13,8 @@
     'MinimaxAgent',
     'AlphaBetaAgent',
     'ExpectimaxAgent',
-<<<<<<< HEAD
-=======
     'RandomAgent',
     'SimpleAgent',
->>>>>>> 7fe27626
     'ValueIterationAgent',
     'ReinforcementAgent',
     'QLearningAgent'
